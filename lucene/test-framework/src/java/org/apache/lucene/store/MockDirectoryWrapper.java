/*
 * Licensed to the Apache Software Foundation (ASF) under one or more
 * contributor license agreements.  See the NOTICE file distributed with
 * this work for additional information regarding copyright ownership.
 * The ASF licenses this file to You under the Apache License, Version 2.0
 * (the "License"); you may not use this file except in compliance with
 * the License.  You may obtain a copy of the License at
 *
 *     http://www.apache.org/licenses/LICENSE-2.0
 *
 * Unless required by applicable law or agreed to in writing, software
 * distributed under the License is distributed on an "AS IS" BASIS,
 * WITHOUT WARRANTIES OR CONDITIONS OF ANY KIND, either express or implied.
 * See the License for the specific language governing permissions and
 * limitations under the License.
 */
package org.apache.lucene.store;

import java.io.Closeable;
import java.io.FileNotFoundException;
import java.io.IOException;
import java.nio.file.FileSystem;
import java.nio.file.NoSuchFileException;
import java.util.ArrayList;
import java.util.Arrays;
import java.util.Collection;
import java.util.Collections;
import java.util.HashMap;
import java.util.HashSet;
import java.util.IdentityHashMap;
import java.util.Iterator;
import java.util.List;
import java.util.Locale;
import java.util.Map;
import java.util.Random;
import java.util.Set;
import java.util.TreeSet;
import java.util.concurrent.ConcurrentHashMap;
import java.util.concurrent.ConcurrentMap;
import java.util.concurrent.atomic.AtomicInteger;
import java.util.regex.Matcher;

import org.apache.lucene.index.DirectoryReader;
import org.apache.lucene.index.IndexFileNames;
import org.apache.lucene.index.IndexWriter;
import org.apache.lucene.index.IndexWriterConfig;
import org.apache.lucene.index.NoDeletionPolicy;
import org.apache.lucene.index.SegmentInfos;
import org.apache.lucene.mockfile.FilterFileSystem;
import org.apache.lucene.mockfile.VirusCheckingFS;
import org.apache.lucene.util.IOUtils;
import org.apache.lucene.util.LuceneTestCase;
import org.apache.lucene.util.TestUtil;
import org.apache.lucene.util.ThrottledIndexOutput;

/**
 * This is a Directory Wrapper that adds methods
 * intended to be used only by unit tests.
 * It also adds a number of features useful for testing:
 * <ul>
 *   <li> Instances created by {@link LuceneTestCase#newDirectory()} are tracked 
 *        to ensure they are closed by the test.
 *   <li> When a MockDirectoryWrapper is closed, it will throw an exception if 
 *        it has any open files against it (with a stacktrace indicating where 
 *        they were opened from).
 *   <li> When a MockDirectoryWrapper is closed, it runs CheckIndex to test if
 *        the index was corrupted.
 *   <li> MockDirectoryWrapper simulates some "features" of Windows, such as
 *        refusing to write/delete to open files.
 * </ul>
 */
public class MockDirectoryWrapper extends BaseDirectoryWrapper {
  long maxSize;

  // Max actual bytes used. This is set by MockRAMOutputStream:
  long maxUsedSize;
  double randomIOExceptionRate;
  double randomIOExceptionRateOnOpen;
  Random randomState;
  boolean assertNoDeleteOpenFile = false;
  boolean preventDoubleWrite = true;
  boolean trackDiskUsage = false;
  boolean useSlowOpenClosers = LuceneTestCase.TEST_NIGHTLY;
  boolean allowRandomFileNotFoundException = true;
  boolean allowReadingFilesStillOpenForWrite = false;
  private Set<String> unSyncedFiles;
  private Set<String> createdFiles;
  private Set<String> openFilesForWrite = new HashSet<>();
  ConcurrentMap<String,RuntimeException> openLocks = new ConcurrentHashMap<>();
  volatile boolean crashed;
  private ThrottledIndexOutput throttledOutput;
  private Throttling throttling = LuceneTestCase.TEST_NIGHTLY ? Throttling.SOMETIMES : Throttling.NEVER;

  final AtomicInteger inputCloneCount = new AtomicInteger();

  // use this for tracking files for crash.
  // additionally: provides debugging information in case you leave one open
  private Map<Closeable,Exception> openFileHandles = Collections.synchronizedMap(new IdentityHashMap<Closeable,Exception>());

  // NOTE: we cannot initialize the Map here due to the
  // order in which our constructor actually does this
  // member initialization vs when it calls super.  It seems
  // like super is called, then our members are initialized:
  private Map<String,Integer> openFiles;

  // Only tracked if noDeleteOpenFile is true: if an attempt
  // is made to delete an open file, we enroll it here.
  private Set<String> openFilesDeleted;
  
  private synchronized void init() {
    if (openFiles == null) {
      openFiles = new HashMap<>();
      openFilesDeleted = new HashSet<>();
    }

    if (createdFiles == null)
      createdFiles = new HashSet<>();
    if (unSyncedFiles == null)
      unSyncedFiles = new HashSet<>();
  }

  public MockDirectoryWrapper(Random random, Directory delegate) {
    super(delegate);
    // must make a private random since our methods are
    // called from different threads; else test failures may
    // not be reproducible from the original seed
    this.randomState = new Random(random.nextInt());
    this.throttledOutput = new ThrottledIndexOutput(ThrottledIndexOutput
        .mBitsToBytes(40 + randomState.nextInt(10)), 1 + randomState.nextInt(5), null);
    init();
  }

  public int getInputCloneCount() {
    return inputCloneCount.get();
  }
  
  boolean verboseClone;
  
  /** 
   * If set to true, we print a fake exception
   * with filename and stacktrace on every indexinput clone()
   */
  public void setVerboseClone(boolean v) {
    verboseClone = v;
  }

  public void setTrackDiskUsage(boolean v) {
    trackDiskUsage = v;
  }

  /** If set to true, we throw an IOException if the same
   *  file is opened by createOutput, ever. */
  public void setPreventDoubleWrite(boolean value) {
    preventDoubleWrite = value;
  }

  /** If set to true (the default), when we throw random
   *  IOException on openInput or createOutput, we may
   *  sometimes throw FileNotFoundException or
   *  NoSuchFileException. */
  public void setAllowRandomFileNotFoundException(boolean value) {
    allowRandomFileNotFoundException = value;
  }
  
  /** If set to true, you can open an inputstream on a file
   *  that is still open for writes. */
  public void setAllowReadingFilesStillOpenForWrite(boolean value) {
    allowReadingFilesStillOpenForWrite = value;
  }
  
  /**
   * Enum for controlling hard disk throttling.
   * Set via {@link MockDirectoryWrapper #setThrottling(Throttling)}
   * <p>
   * WARNING: can make tests very slow.
   */
  public static enum Throttling {
    /** always emulate a slow hard disk. could be very slow! */
    ALWAYS,
    /** sometimes (0.5% of the time) emulate a slow hard disk. */
    SOMETIMES,
    /** never throttle output */
    NEVER
  }
  
  public void setThrottling(Throttling throttling) {
    this.throttling = throttling;
  }
  
  /** 
   * Add a rare small sleep to catch race conditions in open/close
   * <p>
   * You can enable this if you need it.
   */
  public void setUseSlowOpenClosers(boolean v) {
    useSlowOpenClosers = v;
  }

  @Override
  public synchronized void sync(Collection<String> names) throws IOException {
    maybeYield();
    maybeThrowDeterministicException();
    if (crashed) {
      throw new IOException("cannot sync after crash");
    }
    // always pass thru fsync, directories rely on this.
    // 90% of time, we use DisableFsyncFS which omits the real calls.
    for (String name : names) {
      // randomly fail with IOE on any file
      maybeThrowIOException(name);
      in.sync(Collections.singleton(name));
      unSyncedFiles.remove(name);
    }
  }

  @Override
  public synchronized void renameFile(String source, String dest) throws IOException {
    maybeYield();
    maybeThrowDeterministicException();

    if (crashed) {
      throw new IOException("cannot rename after crash");
    }
    
    if (openFiles.containsKey(source) && assertNoDeleteOpenFile) {
      throw (AssertionError) fillOpenTrace(new AssertionError("MockDirectoryWrapper: source file \"" + source + "\" is still open: cannot rename"), source, true);
    }

    if (openFiles.containsKey(dest) && assertNoDeleteOpenFile) {
      throw (AssertionError) fillOpenTrace(new AssertionError("MockDirectoryWrapper: dest file \"" + dest + "\" is still open: cannot rename"), dest, true);
    }

    boolean success = false;
    try {
      in.renameFile(source, dest);
      success = true;
    } finally {
      if (success) {
        // we don't do this stuff with lucene's commit, but it's just for completeness
        if (unSyncedFiles.contains(source)) {
          unSyncedFiles.remove(source);
          unSyncedFiles.add(dest);
        }
        openFilesDeleted.remove(source);
        createdFiles.add(dest);
      }
    }
  }

  public synchronized final long sizeInBytes() throws IOException {
    if (in instanceof RAMDirectory)
      return ((RAMDirectory) in).ramBytesUsed();
    else {
      // hack
      long size = 0;
      for (String file : in.listAll()) {
        // hack 2: see TODO in ExtrasFS (ideally it would always return 0 byte
        // size for extras it creates, even though the size of non-regular files is not defined)
        if (!file.startsWith("extra")) {
          size += in.fileLength(file);
        }
      }
      return size;
    }
  }

  public synchronized void corruptUnknownFiles() throws IOException {

    System.out.println("MDW: corrupt unknown files");
    Set<String> knownFiles = new HashSet<>();
    for(String fileName : listAll()) {
      if (fileName.startsWith(IndexFileNames.SEGMENTS)) {
        System.out.println("MDW: read " + fileName + " to gather files it references");
        SegmentInfos infos;
        try {
          infos = SegmentInfos.readCommit(this, fileName);
        } catch (IOException ioe) {
          System.out.println("MDW: exception reading segment infos " + fileName + "; files: " + Arrays.toString(listAll()));
          throw ioe;
        }
        knownFiles.addAll(infos.files(true));
      }
    }

    Set<String> toCorrupt = new HashSet<>();
    Matcher m = IndexFileNames.CODEC_FILE_PATTERN.matcher("");
    for(String fileName : listAll()) {
      m.reset(fileName);
      if (knownFiles.contains(fileName) == false &&
          fileName.endsWith("write.lock") == false &&
          (m.matches() || fileName.startsWith(IndexFileNames.PENDING_SEGMENTS))) {
        toCorrupt.add(fileName);
      }
    }

    corruptFiles(toCorrupt);
  }

  public synchronized void corruptFiles(Collection<String> files) throws IOException {
    // Must make a copy because we change the incoming unsyncedFiles
    // when we create temp files, delete, etc., below:
    for(String name : new ArrayList<>(files)) {
      int damage = randomState.nextInt(6);
      String action = null;

      switch(damage) {

      case 0:
        action = "deleted";
        deleteFile(name);
        break;

      case 1:
        action = "zeroed";
        // Zero out file entirely
        long length;
        try {
          length = fileLength(name);
        } catch (IOException ioe) {
          // Ignore
          continue;
        }
        byte[] zeroes = new byte[256];
        long upto = 0;
        try (IndexOutput out = in.createOutput(name, LuceneTestCase.newIOContext(randomState))) {
          while(upto < length) {
            final int limit = (int) Math.min(length-upto, zeroes.length);
            out.writeBytes(zeroes, 0, limit);
            upto += limit;
          }
        } catch (IOException ioe) {
          // ignore
        }
        break;

      case 2:
        {
          action = "partially truncated";
          // Partially Truncate the file:

          // First, make temp file and copy only half this
          // file over:
          String tempFileName = null;
          try (IndexOutput tempOut = in.createTempOutput("name", "mdw_corrupt", LuceneTestCase.newIOContext(randomState));
               IndexInput ii = in.openInput(name, LuceneTestCase.newIOContext(randomState))) {
              tempFileName = tempOut.getName();
              tempOut.copyBytes(ii, ii.length()/2);
            } catch (IOException ioe) {
            // ignore
          }

          // Delete original and copy bytes back:
          deleteFile(name);

          try (IndexOutput out = in.createOutput(name, LuceneTestCase.newIOContext(randomState));
               IndexInput ii = in.openInput(tempFileName, LuceneTestCase.newIOContext(randomState))) {
              out.copyBytes(ii, ii.length());
            } catch (IOException ioe) {
            // ignore
          }
          deleteFile(tempFileName);
        }
        break;
      
      case 3:
        // The file survived intact:
        action = "didn't change";
        break;

      case 4:
        // Corrupt one bit randomly in the file:

        {

          String tempFileName = null;
          try (IndexOutput tempOut = in.createTempOutput("name", "mdw_corrupt", LuceneTestCase.newIOContext(randomState));
               IndexInput ii = in.openInput(name, LuceneTestCase.newIOContext(randomState))) {
              tempFileName = tempOut.getName();
              if (ii.length() > 0) {
                // Copy first part unchanged:
                long byteToCorrupt = (long) (randomState.nextDouble() * ii.length());
                if (byteToCorrupt > 0) {
                  tempOut.copyBytes(ii, byteToCorrupt);
                }

                // Randomly flip one bit from this byte:
                byte b = ii.readByte();
                int bitToFlip = randomState.nextInt(8);
                b = (byte) (b ^ (1 << bitToFlip));
                tempOut.writeByte(b);

                action = "flip bit " + bitToFlip + " of byte " + byteToCorrupt + " out of " + ii.length() + " bytes";

                // Copy last part unchanged:
                long bytesLeft = ii.length() - byteToCorrupt - 1;
                if (bytesLeft > 0) {
                  tempOut.copyBytes(ii, bytesLeft);
                }
              } else {
                action = "didn't change";
              }
            } catch (IOException ioe) {
            // ignore
          }

          // Delete original and copy bytes back:
          deleteFile(name);

          try (IndexOutput out = in.createOutput(name, LuceneTestCase.newIOContext(randomState));
               IndexInput ii = in.openInput(tempFileName, LuceneTestCase.newIOContext(randomState))) {
              out.copyBytes(ii, ii.length());
            } catch (IOException ioe) {
            // ignore
          }

          deleteFile(tempFileName);
        }
        break;
        
      case 5:
        action = "fully truncated";
        // Totally truncate the file to zero bytes
        deleteFile(name);

        try (IndexOutput out = in.createOutput(name, LuceneTestCase.newIOContext(randomState))) {
        } catch (IOException ioe) {
          // ignore
        }
        break;

      default:
        throw new AssertionError();
      }

      if (true || LuceneTestCase.VERBOSE) {
        System.out.println("MockDirectoryWrapper: " + action + " unsynced file: " + name);
      }
    }
  }

  /** Simulates a crash of OS or machine by overwriting
   *  unsynced files. */
  public synchronized void crash() throws IOException {
    openFiles = new HashMap<>();
    openFilesForWrite = new HashSet<>();
    openFilesDeleted = new HashSet<>();
    // first force-close all files, so we can corrupt on windows etc.
    // clone the file map, as these guys want to remove themselves on close.
    Map<Closeable,Exception> m = new IdentityHashMap<>(openFileHandles);
    for (Closeable f : m.keySet()) {
      try {
        f.close();
      } catch (Exception ignored) {}
    }
    corruptFiles(unSyncedFiles);
    crashed = true;
    unSyncedFiles = new HashSet<>();
  }

  public synchronized void clearCrash() {
    crashed = false;
    openLocks.clear();
  }

  public void setMaxSizeInBytes(long maxSize) {
    this.maxSize = maxSize;
  }
  public long getMaxSizeInBytes() {
    return this.maxSize;
  }

  /**
   * Returns the peek actual storage used (bytes) in this
   * directory.
   */
  public long getMaxUsedSizeInBytes() {
    return this.maxUsedSize;
  }
  public void resetMaxUsedSizeInBytes() throws IOException {
    this.maxUsedSize = getRecomputedActualSizeInBytes();
  }

  /**
   * Trip a test assert if there is an attempt
   * to delete an open file.
  */
  public void setAssertNoDeleteOpenFile(boolean value) {
    this.assertNoDeleteOpenFile = value;
  }
  
  public boolean getAssertNoDeleteOpenFile() {
    return assertNoDeleteOpenFile;
  }

  /**
   * If 0.0, no exceptions will be thrown.  Else this should
   * be a double 0.0 - 1.0.  We will randomly throw an
   * IOException on the first write to an OutputStream based
   * on this probability.
   */
  public void setRandomIOExceptionRate(double rate) {
    randomIOExceptionRate = rate;
  }
  
  public double getRandomIOExceptionRate() {
    return randomIOExceptionRate;
  }

  /**
   * If 0.0, no exceptions will be thrown during openInput
   * and createOutput.  Else this should
   * be a double 0.0 - 1.0 and we will randomly throw an
   * IOException in openInput and createOutput with
   * this probability.
   */
  public void setRandomIOExceptionRateOnOpen(double rate) {
    randomIOExceptionRateOnOpen = rate;
  }
  
  public double getRandomIOExceptionRateOnOpen() {
    return randomIOExceptionRateOnOpen;
  }

  void maybeThrowIOException(String message) throws IOException {
    if (randomState.nextDouble() < randomIOExceptionRate) {
      IOException ioe = new IOException("a random IOException" + (message == null ? "" : " (" + message + ")"));
      if (LuceneTestCase.VERBOSE) {
        System.out.println(Thread.currentThread().getName() + ": MockDirectoryWrapper: now throw random exception" + (message == null ? "" : " (" + message + ")"));
        ioe.printStackTrace(System.out);
      }
      throw ioe;
    }
  }

  void maybeThrowIOExceptionOnOpen(String name) throws IOException {
    if (randomState.nextDouble() < randomIOExceptionRateOnOpen) {
      if (LuceneTestCase.VERBOSE) {
        System.out.println(Thread.currentThread().getName() + ": MockDirectoryWrapper: now throw random exception during open file=" + name);
        new Throwable().printStackTrace(System.out);
      }
      if (allowRandomFileNotFoundException == false || randomState.nextBoolean()) {
        throw new IOException("a random IOException (" + name + ")");
      } else {
        throw randomState.nextBoolean() ? new FileNotFoundException("a random IOException (" + name + ")") : new NoSuchFileException("a random IOException (" + name + ")");
      }
    }
  }
  
  /** returns current open file handle count */
  public synchronized long getFileHandleCount() {
    return openFileHandles.size();
  }

  @Override
  public synchronized void deleteFile(String name) throws IOException {
    maybeYield();

    maybeThrowDeterministicException();

    if (crashed) {
      throw new IOException("cannot delete after crash");
    }

    if (openFiles.containsKey(name)) {
      openFilesDeleted.add(name);
      if (assertNoDeleteOpenFile) {
        throw (IOException) fillOpenTrace(new IOException("MockDirectoryWrapper: file \"" + name + "\" is still open: cannot delete"), name, true);
      }
    } else {
      openFilesDeleted.remove(name);
    }

    unSyncedFiles.remove(name);
    in.deleteFile(name);
    createdFiles.remove(name);
  }

  // sets the cause of the incoming ioe to be the stack
  // trace when the offending file name was opened
  private synchronized Throwable fillOpenTrace(Throwable t, String name, boolean input) {
    for(Map.Entry<Closeable,Exception> ent : openFileHandles.entrySet()) {
      if (input && ent.getKey() instanceof MockIndexInputWrapper && ((MockIndexInputWrapper) ent.getKey()).name.equals(name)) {
        t.initCause(ent.getValue());
        break;
      } else if (!input && ent.getKey() instanceof MockIndexOutputWrapper && ((MockIndexOutputWrapper) ent.getKey()).name.equals(name)) {
        t.initCause(ent.getValue());
        break;
      }
    }
    return t;
  }

  private void maybeYield() {
    if (randomState.nextBoolean()) {
      Thread.yield();
    }
  }

  public synchronized Set<String> getOpenDeletedFiles() {
    return new HashSet<>(openFilesDeleted);
  }

  private boolean failOnCreateOutput = true;

  public void setFailOnCreateOutput(boolean v) {
    failOnCreateOutput = v;
  }
  
  @Override
  public synchronized IndexOutput createOutput(String name, IOContext context) throws IOException {
    maybeThrowDeterministicException();
    maybeThrowIOExceptionOnOpen(name);
    maybeYield();
    if (failOnCreateOutput) {
      maybeThrowDeterministicException();
    }
    if (crashed) {
      throw new IOException("cannot createOutput after crash");
    }
    init();
    synchronized(this) {
      if (preventDoubleWrite && createdFiles.contains(name) && !name.equals("segments.gen")) {
        throw new IOException("file \"" + name + "\" was already written to");
      }
    }
    if (assertNoDeleteOpenFile && openFiles.containsKey(name)) {
      throw new AssertionError("MockDirectoryWrapper: file \"" + name + "\" is still open: cannot overwrite");
    }
    
    unSyncedFiles.add(name);
    createdFiles.add(name);
    
    if (in instanceof RAMDirectory) {
      RAMDirectory ramdir = (RAMDirectory) in;
      RAMFile file = new RAMFile(ramdir);
      RAMFile existing = ramdir.fileMap.get(name);
    
      // Enforce write once:
      if (existing!=null && !name.equals("segments.gen") && preventDoubleWrite) {
        throw new IOException("file " + name + " already exists");
      } else {
        if (existing!=null) {
          ramdir.sizeInBytes.getAndAdd(-existing.sizeInBytes);
          existing.directory = null;
        }
        ramdir.fileMap.put(name, file);
      }
    }
    //System.out.println(Thread.currentThread().getName() + ": MDW: create " + name);
    IndexOutput delegateOutput = in.createOutput(name, LuceneTestCase.newIOContext(randomState, context));
    final IndexOutput io = new MockIndexOutputWrapper(this, delegateOutput, name);
    addFileHandle(io, name, Handle.Output);
    openFilesForWrite.add(name);
    
    // throttling REALLY slows down tests, so don't do it very often for SOMETIMES.
    if (throttling == Throttling.ALWAYS || 
        (throttling == Throttling.SOMETIMES && randomState.nextInt(200) == 0)) {
      if (LuceneTestCase.VERBOSE) {
        System.out.println("MockDirectoryWrapper: throttling indexOutput (" + name + ")");
      }
      return throttledOutput.newFromDelegate(io);
    } else {
      return io;
    }
  }
  
  @Override
  public synchronized IndexOutput createTempOutput(String prefix, String suffix, IOContext context) throws IOException {
    maybeThrowDeterministicException();
    maybeThrowIOExceptionOnOpen("temp: prefix=" + prefix + " suffix=" + suffix);
    maybeYield();
    if (failOnCreateOutput) {
      maybeThrowDeterministicException();
    }
    if (crashed) {
      throw new IOException("cannot createTempOutput after crash");
    }
    init();
    
    IndexOutput delegateOutput = in.createTempOutput(prefix, suffix, LuceneTestCase.newIOContext(randomState, context));
    String name = delegateOutput.getName();
    if (name.toLowerCase(Locale.ROOT).endsWith(".tmp") == false) {
      throw new IllegalStateException("wrapped directory failed to use .tmp extension: got: " + name);
    }

    unSyncedFiles.add(name);
    createdFiles.add(name);
    final IndexOutput io = new MockIndexOutputWrapper(this, delegateOutput, name);
    addFileHandle(io, name, Handle.Output);
    openFilesForWrite.add(name);
    
    // throttling REALLY slows down tests, so don't do it very often for SOMETIMES.
    if (throttling == Throttling.ALWAYS || 
        (throttling == Throttling.SOMETIMES && randomState.nextInt(200) == 0)) {
      if (LuceneTestCase.VERBOSE) {
        System.out.println("MockDirectoryWrapper: throttling indexOutput (" + name + ")");
      }
      return throttledOutput.newFromDelegate(io);
    } else {
      return io;
    }
  }

  private static enum Handle {
    Input, Output, Slice
  }

  synchronized void addFileHandle(Closeable c, String name, Handle handle) {
    Integer v = openFiles.get(name);
    if (v != null) {
      v = Integer.valueOf(v.intValue()+1);
      openFiles.put(name, v);
    } else {
      openFiles.put(name, Integer.valueOf(1));
    }
    
    openFileHandles.put(c, new RuntimeException("unclosed Index" + handle.name() + ": " + name));
  }

  private boolean failOnOpenInput = true;

  public void setFailOnOpenInput(boolean v) {
    failOnOpenInput = v;
  }

  @Override
  public synchronized IndexInput openInput(String name, IOContext context) throws IOException {
    maybeThrowDeterministicException();
    maybeThrowIOExceptionOnOpen(name);
    maybeYield();
    if (failOnOpenInput) {
      maybeThrowDeterministicException();
    }
    if (!LuceneTestCase.slowFileExists(in, name)) {
      throw randomState.nextBoolean() ? new FileNotFoundException(name + " in dir=" + in) : new NoSuchFileException(name + " in dir=" + in);
    }

    // cannot open a file for input if it's still open for
    // output, except for segments.gen and segments_N
    if (!allowReadingFilesStillOpenForWrite && openFilesForWrite.contains(name) && !name.startsWith("segments")) {
      throw (IOException) fillOpenTrace(new IOException("MockDirectoryWrapper: file \"" + name + "\" is still open for writing"), name, false);
    }

    IndexInput delegateInput = in.openInput(name, LuceneTestCase.newIOContext(randomState, context));

    final IndexInput ii;
    int randomInt = randomState.nextInt(500);
    if (useSlowOpenClosers && randomInt == 0) {
      if (LuceneTestCase.VERBOSE) {
        System.out.println("MockDirectoryWrapper: using SlowClosingMockIndexInputWrapper for file " + name);
      }
      ii = new SlowClosingMockIndexInputWrapper(this, name, delegateInput);
    } else if (useSlowOpenClosers && randomInt  == 1) { 
      if (LuceneTestCase.VERBOSE) {
        System.out.println("MockDirectoryWrapper: using SlowOpeningMockIndexInputWrapper for file " + name);
      }
      ii = new SlowOpeningMockIndexInputWrapper(this, name, delegateInput);
    } else {
      ii = new MockIndexInputWrapper(this, name, delegateInput);
    }
    addFileHandle(ii, name, Handle.Input);
    return ii;
  }
  
  /** Provided for testing purposes.  Use sizeInBytes() instead. */
  public synchronized final long getRecomputedSizeInBytes() throws IOException {
    if (!(in instanceof RAMDirectory))
      return sizeInBytes();
    long size = 0;
    for(final RAMFile file: ((RAMDirectory)in).fileMap.values()) {
      size += file.ramBytesUsed();
    }
    return size;
  }

  /** Like getRecomputedSizeInBytes(), but, uses actual file
   * lengths rather than buffer allocations (which are
   * quantized up to nearest
   * RAMOutputStream.BUFFER_SIZE (now 1024) bytes.
   */

  public final synchronized long getRecomputedActualSizeInBytes() throws IOException {
    if (!(in instanceof RAMDirectory))
      return sizeInBytes();
    long size = 0;
    for (final RAMFile file : ((RAMDirectory)in).fileMap.values())
      size += file.length;
    return size;
  }

  // NOTE: This is off by default; see LUCENE-5574
  private boolean assertNoUnreferencedFilesOnClose;

  public void setAssertNoUnrefencedFilesOnClose(boolean v) {
    assertNoUnreferencedFilesOnClose = v;
  }

  @Override
  public synchronized void close() throws IOException {
    if (isOpen) {
      isOpen = false;
    } else {
      in.close(); // but call it again on our wrapped dir
      return;
    }

    boolean success = false;
    try {
      // files that we tried to delete, but couldn't because readers were open.
      // all that matters is that we tried! (they will eventually go away)
      //   still open when we tried to delete
      maybeYield();
      if (openFiles == null) {
        openFiles = new HashMap<>();
        openFilesDeleted = new HashSet<>();
      }
      if (openFiles.size() > 0) {
        // print the first one as it's very verbose otherwise
        Exception cause = null;
        Iterator<Exception> stacktraces = openFileHandles.values().iterator();
        if (stacktraces.hasNext()) {
          cause = stacktraces.next();
        }
        // RuntimeException instead of IOException because
        // super() does not throw IOException currently:
        throw new RuntimeException("MockDirectoryWrapper: cannot close: there are still open files: " + openFiles, cause);
      }
      if (openLocks.size() > 0) {
        Exception cause = null;
        Iterator<RuntimeException> stacktraces = openLocks.values().iterator();
        if (stacktraces.hasNext()) {
          cause = stacktraces.next();
        }
        throw new RuntimeException("MockDirectoryWrapper: cannot close: there are still open locks: " + openLocks, cause);
      }
<<<<<<< HEAD

      if (getCheckIndexOnClose()) {
        randomIOExceptionRate = 0.0;
        randomIOExceptionRateOnOpen = 0.0;
=======
      
      randomIOExceptionRate = 0.0;
      randomIOExceptionRateOnOpen = 0.0;

      if ((getCheckIndexOnClose() || assertNoUnreferencedFilesOnClose) && DirectoryReader.indexExists(this)) {
        if (getCheckIndexOnClose()) {
>>>>>>> 1d4d9c58

          if (LuceneTestCase.VERBOSE) {
            System.out.println("\nNOTE: MockDirectoryWrapper: now crush");
          }
          crash(); // corrupt any unsynced-files
          if (LuceneTestCase.VERBOSE) {
            System.out.println("\nNOTE: MockDirectoryWrapper: now run CheckIndex");
          } 

          TestUtil.checkIndex(this, getCrossCheckTermVectorsOnClose(), true);
        }
          
<<<<<<< HEAD
          // TODO: factor this out / share w/ TestIW.assertNoUnreferencedFiles
          // nocommit pull this outside of "getCheckIndexOnClose"
          if (assertNoUnreferencedFilesOnClose) {
=======
        // TODO: factor this out / share w/ TestIW.assertNoUnreferencedFiles
        if (assertNoUnreferencedFilesOnClose) {
>>>>>>> 1d4d9c58

          // now look for unreferenced files: discount ones that we tried to delete but could not
          Set<String> allFiles = new HashSet<>(Arrays.asList(listAll()));
          String[] startFiles = allFiles.toArray(new String[0]);
          IndexWriterConfig iwc = new IndexWriterConfig(null);
          iwc.setIndexDeletionPolicy(NoDeletionPolicy.INSTANCE);

          // We must do this before opening writer otherwise writer will be angry if there are pending deletions:
          TestUtil.disableVirusChecker(in);

<<<<<<< HEAD
            new IndexWriter(in, iwc).rollback();

            Set<String> files = new HashSet<>(Arrays.asList(listAll()));
            String[] endFiles = files.toArray(new String[0]);
=======
          new IndexWriter(in, iwc).rollback();
          String[] endFiles = in.listAll();
>>>>>>> 1d4d9c58
            
          Set<String> startSet = new TreeSet<>(Arrays.asList(startFiles));
          Set<String> endSet = new TreeSet<>(Arrays.asList(endFiles));
            
          startFiles = startSet.toArray(new String[0]);
          endFiles = endSet.toArray(new String[0]);
            
          if (!Arrays.equals(startFiles, endFiles)) {
            List<String> removed = new ArrayList<>();
            for(String fileName : startFiles) {
              if (!endSet.contains(fileName)) {
                removed.add(fileName);
              }
            }
              
            List<String> added = new ArrayList<>();
            for(String fileName : endFiles) {
              if (!startSet.contains(fileName)) {
                added.add(fileName);
              }
            }
              
            String extras;
            if (removed.size() != 0) {
              extras = "\n\nThese files were removed: " + removed;
            } else {
              extras = "";
            }
              
<<<<<<< HEAD
              throw new RuntimeException(this + ": unreferenced files: before delete:\n    " + Arrays.toString(startFiles) + "\n  after delete:\n    " + Arrays.toString(endFiles) + extras);
=======
            if (added.size() != 0) {
              extras += "\n\nThese files were added (waaaaaaaaaat!): " + added;
>>>>>>> 1d4d9c58
            }
              
            throw new RuntimeException("unreferenced files: before delete:\n    " + Arrays.toString(startFiles) + "\n  after delete:\n    " + Arrays.toString(endFiles) + extras);
          }
            
          DirectoryReader ir1 = DirectoryReader.open(this);
          int numDocs1 = ir1.numDocs();
          ir1.close();
          new IndexWriter(this, new IndexWriterConfig(null)).close();
          DirectoryReader ir2 = DirectoryReader.open(this);
          int numDocs2 = ir2.numDocs();
          ir2.close();
          assert numDocs1 == numDocs2 : "numDocs changed after opening/closing IW: before=" + numDocs1 + " after=" + numDocs2;
        }
      }
      success = true;
    } finally {
      if (success) {
        IOUtils.close(in);
      } else {
        IOUtils.closeWhileHandlingException(in);
      }
    }
  }

  synchronized void removeOpenFile(Closeable c, String name) {
    Integer v = openFiles.get(name);
    // Could be null when crash() was called
    if (v != null) {
      if (v.intValue() == 1) {
        openFiles.remove(name);
      } else {
        v = Integer.valueOf(v.intValue()-1);
        openFiles.put(name, v);
      }
    }

    openFileHandles.remove(c);
  }
  
  public synchronized void removeIndexOutput(IndexOutput out, String name) {
    openFilesForWrite.remove(name);
    removeOpenFile(out, name);
  }
  
  public synchronized void removeIndexInput(IndexInput in, String name) {
    removeOpenFile(in, name);
  }
  
  /**
   * Objects that represent fail-able conditions. Objects of a derived
   * class are created and registered with the mock directory. After
   * register, each object will be invoked once for each first write
   * of a file, giving the object a chance to throw an IOException.
   */
  public static class Failure {
    /**
     * eval is called on the first write of every new file.
     */
    public void eval(MockDirectoryWrapper dir) throws IOException { }

    /**
     * reset should set the state of the failure to its default
     * (freshly constructed) state. Reset is convenient for tests
     * that want to create one failure object and then reuse it in
     * multiple cases. This, combined with the fact that Failure
     * subclasses are often anonymous classes makes reset difficult to
     * do otherwise.
     *
     * A typical example of use is
     * Failure failure = new Failure() { ... };
     * ...
     * mock.failOn(failure.reset())
     */
    public Failure reset() { return this; }

    protected boolean doFail;

    public void setDoFail() {
      doFail = true;
    }

    public void clearDoFail() {
      doFail = false;
    }
  }

  ArrayList<Failure> failures;

  /**
   * add a Failure object to the list of objects to be evaluated
   * at every potential failure point
   */
  synchronized public void failOn(Failure fail) {
    if (failures == null) {
      failures = new ArrayList<>();
    }
    failures.add(fail);
  }

  /**
   * Iterate through the failures list, giving each object a
   * chance to throw an IOE
   */
  synchronized void maybeThrowDeterministicException() throws IOException {
    if (failures != null) {
      for(int i = 0; i < failures.size(); i++) {
        try {
          failures.get(i).eval(this);
        } catch (Throwable t) {
          if (LuceneTestCase.VERBOSE) {
            System.out.println("MockDirectoryWrapper: throw exc");
            t.printStackTrace(System.out);
          }
          IOUtils.reThrow(t);
        }
      }
    }
  }
  
  @Override
  public synchronized String[] listAll() throws IOException {
    maybeYield();
    return in.listAll();
  }

  @Override
  public synchronized long fileLength(String name) throws IOException {
    maybeYield();
    return in.fileLength(name);
  }

  @Override
  public synchronized Lock obtainLock(String name) throws IOException {
    maybeYield();
    return super.obtainLock(name);
    // TODO: consider mocking locks, but not all the time, can hide bugs
  }
  
  /** Use this when throwing fake {@code IOException},
   *  e.g. from {@link MockDirectoryWrapper.Failure}. */
  public static class FakeIOException extends IOException {
  }

  @Override
  public String toString() {
    if (maxSize != 0) {
      return "MockDirectoryWrapper(" + in + ", current=" + maxUsedSize + ",max=" + maxSize + ")";
    } else {
      return super.toString();
    }
  }

  // don't override optional methods like copyFrom: we need the default impl for things like disk 
  // full checks. we randomly exercise "raw" directories anyway. We ensure default impls are used:
  
  @Override
  public final ChecksumIndexInput openChecksumInput(String name, IOContext context) throws IOException {
    return super.openChecksumInput(name, context);
  }

  @Override
  public final void copyFrom(Directory from, String src, String dest, IOContext context) throws IOException {
    super.copyFrom(from, src, dest, context);
  }

  @Override
  protected final void ensureOpen() throws AlreadyClosedException {
    super.ensureOpen();
  }
}<|MERGE_RESOLUTION|>--- conflicted
+++ resolved
@@ -833,19 +833,11 @@
         }
         throw new RuntimeException("MockDirectoryWrapper: cannot close: there are still open locks: " + openLocks, cause);
       }
-<<<<<<< HEAD
-
-      if (getCheckIndexOnClose()) {
-        randomIOExceptionRate = 0.0;
-        randomIOExceptionRateOnOpen = 0.0;
-=======
-      
       randomIOExceptionRate = 0.0;
       randomIOExceptionRateOnOpen = 0.0;
 
       if ((getCheckIndexOnClose() || assertNoUnreferencedFilesOnClose) && DirectoryReader.indexExists(this)) {
         if (getCheckIndexOnClose()) {
->>>>>>> 1d4d9c58
 
           if (LuceneTestCase.VERBOSE) {
             System.out.println("\nNOTE: MockDirectoryWrapper: now crush");
@@ -858,14 +850,8 @@
           TestUtil.checkIndex(this, getCrossCheckTermVectorsOnClose(), true);
         }
           
-<<<<<<< HEAD
-          // TODO: factor this out / share w/ TestIW.assertNoUnreferencedFiles
-          // nocommit pull this outside of "getCheckIndexOnClose"
-          if (assertNoUnreferencedFilesOnClose) {
-=======
         // TODO: factor this out / share w/ TestIW.assertNoUnreferencedFiles
         if (assertNoUnreferencedFilesOnClose) {
->>>>>>> 1d4d9c58
 
           // now look for unreferenced files: discount ones that we tried to delete but could not
           Set<String> allFiles = new HashSet<>(Arrays.asList(listAll()));
@@ -876,15 +862,8 @@
           // We must do this before opening writer otherwise writer will be angry if there are pending deletions:
           TestUtil.disableVirusChecker(in);
 
-<<<<<<< HEAD
-            new IndexWriter(in, iwc).rollback();
-
-            Set<String> files = new HashSet<>(Arrays.asList(listAll()));
-            String[] endFiles = files.toArray(new String[0]);
-=======
           new IndexWriter(in, iwc).rollback();
           String[] endFiles = in.listAll();
->>>>>>> 1d4d9c58
             
           Set<String> startSet = new TreeSet<>(Arrays.asList(startFiles));
           Set<String> endSet = new TreeSet<>(Arrays.asList(endFiles));
@@ -914,12 +893,8 @@
               extras = "";
             }
               
-<<<<<<< HEAD
-              throw new RuntimeException(this + ": unreferenced files: before delete:\n    " + Arrays.toString(startFiles) + "\n  after delete:\n    " + Arrays.toString(endFiles) + extras);
-=======
             if (added.size() != 0) {
               extras += "\n\nThese files were added (waaaaaaaaaat!): " + added;
->>>>>>> 1d4d9c58
             }
               
             throw new RuntimeException("unreferenced files: before delete:\n    " + Arrays.toString(startFiles) + "\n  after delete:\n    " + Arrays.toString(endFiles) + extras);
