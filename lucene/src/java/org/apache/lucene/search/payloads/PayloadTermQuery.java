--- conflicted
+++ resolved
@@ -19,11 +19,7 @@
 
 import org.apache.lucene.index.IndexReader.AtomicReaderContext;
 import org.apache.lucene.index.Term;
-<<<<<<< HEAD
-=======
-import org.apache.lucene.index.DocsAndPositionsEnum;
 import org.apache.lucene.search.DefaultSimilarity; // javadocs only
->>>>>>> 1a9c947c
 import org.apache.lucene.search.IndexSearcher;
 import org.apache.lucene.search.Scorer;
 import org.apache.lucene.search.Weight;
@@ -82,13 +78,8 @@
 
     @Override
     public Scorer scorer(AtomicReaderContext context, ScorerContext scorerContext) throws IOException {
-<<<<<<< HEAD
       return new PayloadTermSpanScorer((SpansScorerWrapper) query.getSpans(context),
-          this, similarity, similarity.sloppyDocScorer(stats, query.getField(), context));
-=======
-      return new PayloadTermSpanScorer((TermSpans) query.getSpans(context),
           this, similarity.sloppyDocScorer(stats, query.getField(), context));
->>>>>>> 1a9c947c
     }
 
     protected class PayloadTermSpanScorer extends SpanScorer {
@@ -97,14 +88,9 @@
       protected int payloadsSeen;
       private final SpansScorerWrapper termSpans;
 
-<<<<<<< HEAD
       public PayloadTermSpanScorer(SpansScorerWrapper spans, Weight weight,
-          Similarity similarity, Similarity.SloppyDocScorer docScorer) throws IOException {
-        super(spans, weight, similarity, docScorer);
-=======
-      public PayloadTermSpanScorer(TermSpans spans, Weight weight, Similarity.SloppyDocScorer docScorer) throws IOException {
+          Similarity.SloppyDocScorer docScorer) throws IOException {
         super(spans, weight, docScorer);
->>>>>>> 1a9c947c
         termSpans = spans;
       }
 
