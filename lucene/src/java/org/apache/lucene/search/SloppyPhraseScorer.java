--- conflicted
+++ resolved
@@ -25,18 +25,11 @@
     private PhrasePositions repeats[];
     private PhrasePositions tmpPos[]; // for flipping repeating pps.
     private boolean checkedRepeats;
-<<<<<<< HEAD
-    private final Similarity similarity;
-    
-    SloppyPhraseScorer(Weight weight, PhraseQuery.PostingsAndFreq[] postings, Similarity similarity,
-=======
     
     SloppyPhraseScorer(Weight weight, PhraseQuery.PostingsAndFreq[] postings,
->>>>>>> ee46aba2
                        int slop, Similarity.SloppyDocScorer docScorer) throws IOException {
         super(weight, postings, docScorer);
         this.slop = slop;
-        this.similarity = similarity;
     }
 
     /**
