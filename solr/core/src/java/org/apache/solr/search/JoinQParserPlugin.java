/*
 * Licensed to the Apache Software Foundation (ASF) under one or more
 * contributor license agreements.  See the NOTICE file distributed with
 * this work for additional information regarding copyright ownership.
 * The ASF licenses this file to You under the Apache License, Version 2.0
 * (the "License"); you may not use this file except in compliance with
 * the License.  You may obtain a copy of the License at
 *
 *     http://www.apache.org/licenses/LICENSE-2.0
 *
 * Unless required by applicable law or agreed to in writing, software
 * distributed under the License is distributed on an "AS IS" BASIS,
 * WITHOUT WARRANTIES OR CONDITIONS OF ANY KIND, either express or implied.
 * See the License for the specific language governing permissions and
 * limitations under the License.
 */
package org.apache.solr.search;

import java.util.EnumSet;
import java.util.HashSet;
import java.util.List;
import java.util.Set;

import org.apache.lucene.search.Query;
<<<<<<< HEAD
import org.apache.lucene.search.QueryVisitor;
import org.apache.lucene.search.ScoreMode;
import org.apache.lucene.search.Scorer;
import org.apache.lucene.search.Weight;
import org.apache.lucene.util.Bits;
import org.apache.lucene.util.BytesRef;
import org.apache.lucene.util.FixedBitSet;
import org.apache.lucene.util.StringHelper;
import org.apache.solr.common.Callable;
=======
import org.apache.lucene.search.join.ScoreMode;
>>>>>>> a003f646
import org.apache.solr.common.SolrException;
import org.apache.solr.common.params.SolrParams;
import org.apache.solr.common.util.NamedList;
import org.apache.solr.core.CoreContainer;
import org.apache.solr.core.SolrCore;
import org.apache.solr.request.LocalSolrQueryRequest;
import org.apache.solr.request.SolrQueryRequest;
import org.apache.solr.search.join.CrossCollectionJoinQParser;
import org.apache.solr.search.join.ScoreJoinQParserPlugin;
import org.apache.solr.util.RefCounted;

public class JoinQParserPlugin extends QParserPlugin {

  public static final String NAME = "join";
  /** Choose the internal algorithm */
  private static final String METHOD = "method";

  private String routerField;

  private Set<String> allowSolrUrls;

  private static class JoinParams {
    final String fromField;
    final String fromCore;
    final Query fromQuery;
    final long fromCoreOpenTime;
    final String toField;

    public JoinParams(String fromField, String fromCore, Query fromQuery, long fromCoreOpenTime, String toField) {
      this.fromField = fromField;
      this.fromCore = fromCore;
      this.fromQuery = fromQuery;
      this.fromCoreOpenTime = fromCoreOpenTime;
      this.toField = toField;
    }
  }

  private enum Method {
    index {
      @Override
      Query makeFilter(QParser qparser, JoinQParserPlugin plugin) throws SyntaxError {
        final JoinParams jParams = parseJoin(qparser);
        final JoinQuery q = new JoinQuery(jParams.fromField, jParams.toField, jParams.fromCore, jParams.fromQuery);
        q.fromCoreOpenTime = jParams.fromCoreOpenTime;
        return q;
      }

      @Override
      Query makeJoinDirectFromParams(JoinParams jParams) {
        return new JoinQuery(jParams.fromField, jParams.toField, null, jParams.fromQuery);
      }
    },
    dvWithScore {
      @Override
      Query makeFilter(QParser qparser, JoinQParserPlugin plugin) throws SyntaxError {
        return new ScoreJoinQParserPlugin().createParser(qparser.qstr, qparser.localParams, qparser.params, qparser.req).parse();
      }

      @Override
      Query makeJoinDirectFromParams(JoinParams jParams) {
        return ScoreJoinQParserPlugin.createJoinQuery(jParams.fromQuery, jParams.fromField, jParams.toField, ScoreMode.None);
      }
    },
    topLevelDV {
      @Override
      Query makeFilter(QParser qparser, JoinQParserPlugin plugin) throws SyntaxError {
        final JoinParams jParams = parseJoin(qparser);
        final JoinQuery q = new TopLevelJoinQuery(jParams.fromField, jParams.toField, jParams.fromCore, jParams.fromQuery);
        q.fromCoreOpenTime = jParams.fromCoreOpenTime;
        return q;
      }

      @Override
      Query makeJoinDirectFromParams(JoinParams jParams) {
        return new TopLevelJoinQuery(jParams.fromField, jParams.toField, null, jParams.fromQuery);
      }
    },
    crossCollection {
      @Override
      Query makeFilter(QParser qparser, JoinQParserPlugin plugin) throws SyntaxError {
        return new CrossCollectionJoinQParser(qparser.qstr, qparser.localParams, qparser.params, qparser.req,
                plugin.routerField, plugin.allowSolrUrls).parse();
      }
    };

    abstract Query makeFilter(QParser qparser, JoinQParserPlugin plugin) throws SyntaxError;

    Query makeJoinDirectFromParams(JoinParams jParams) {
      throw new IllegalStateException("Join method [" + name() + "] doesn't support qparser-less creation");
    }

    JoinParams parseJoin(QParser qparser) throws SyntaxError {
      final String fromField = qparser.getParam("from");
      final String fromIndex = qparser.getParam("fromIndex");
      final String toField = qparser.getParam("to");
      final String v = qparser.localParams.get(QueryParsing.V);
      final String coreName;

      Query fromQuery;
      long fromCoreOpenTime = 0;

      if (fromIndex != null && !fromIndex.equals(qparser.req.getCore().getCoreDescriptor().getName()) ) {
        CoreContainer container = qparser.req.getCore().getCoreContainer();

        // if in SolrCloud mode, fromIndex should be the name of a single-sharded collection
        coreName = ScoreJoinQParserPlugin.getCoreName(fromIndex, container);

        final SolrCore fromCore = container.getCore(coreName);
        if (fromCore == null) {
          throw new SolrException(SolrException.ErrorCode.BAD_REQUEST,
              "Cross-core join: no such core " + coreName);
        }

        RefCounted<SolrIndexSearcher> fromHolder = null;
        LocalSolrQueryRequest otherReq = new LocalSolrQueryRequest(fromCore, qparser.params);
        try {
          QParser parser = QParser.getParser(v, otherReq);
          fromQuery = parser.getQuery();
          fromHolder = fromCore.getRegisteredSearcher();
          if (fromHolder != null) fromCoreOpenTime = fromHolder.get().getOpenNanoTime();
        } finally {
          otherReq.close();
          fromCore.close();
          if (fromHolder != null) fromHolder.decref();
        }
      } else {
        coreName = null;
        QParser fromQueryParser = qparser.subQuery(v, null);
        fromQueryParser.setIsFilter(true);
        fromQuery = fromQueryParser.getQuery();
      }

      final String indexToUse = coreName == null ? fromIndex : coreName;
      return new JoinParams(fromField, indexToUse, fromQuery, fromCoreOpenTime, toField);
    }
  }

  @Override
  @SuppressWarnings({"unchecked"})
  public void init(@SuppressWarnings({"rawtypes"})NamedList args) {
    routerField = (String) args.get("routerField");

    if (args.get("allowSolrUrls") != null) {
      allowSolrUrls = new HashSet<>();
      allowSolrUrls.addAll((List<String>) args.get("allowSolrUrls"));
    } else {
      allowSolrUrls = null;
    }
  }

  @Override
  public QParser createParser(String qstr, SolrParams localParams, SolrParams params, SolrQueryRequest req) {
    final JoinQParserPlugin plugin = this;

    return new QParser(qstr, localParams, params, req) {

      @Override
      public Query parse() throws SyntaxError {
        if (localParams != null && localParams.get(METHOD) != null) {
          // TODO Make sure 'method' is valid value here and give users a nice error
          final Method explicitMethod = Method.valueOf(localParams.get(METHOD));
          return explicitMethod.makeFilter(this, plugin);
        }

        // Legacy join behavior before introduction of SOLR-13892
        if(localParams!=null && localParams.get(ScoreJoinQParserPlugin.SCORE)!=null) {
          return new ScoreJoinQParserPlugin().createParser(qstr, localParams, params, req).parse();
        } else {
          return Method.index.makeFilter(this, plugin);
        }
      }
    };
  }

  private static final EnumSet<Method> JOIN_METHOD_WHITELIST = EnumSet.of(Method.index, Method.topLevelDV, Method.dvWithScore);
  /**
   * A helper method for other plugins to create (non-scoring) JoinQueries wrapped around arbitrary queries against the same core.
   * 
   * @param subQuery the query to define the starting set of documents on the "left side" of the join
   * @param fromField "left side" field name to use in the join
   * @param toField "right side" field name to use in the join
   * @param method indicates which implementation should be used to process the join.  Currently only 'index',
   *               'dvWithScore', and 'topLevelDV' are supported.
   */
<<<<<<< HEAD
  public static Query createJoinQuery(Query subQuery, String fromField, String toField) {
    return new JoinQuery(fromField, toField, null, subQuery);
  }
  
}


class JoinQuery extends Query {
  String fromField;
  String toField;
  String fromIndex; // TODO: name is missleading here compared to JoinQParserPlugin usage - here it must be a core name
  Query q;
  long fromCoreOpenTime;

  public JoinQuery(String fromField, String toField, String coreName, Query subQuery) {
    assert null != fromField;
    assert null != toField;
    assert null != subQuery;
    
    this.fromField = fromField;
    this.toField = toField;
    this.q = subQuery;
    
    this.fromIndex = coreName; // may be null
  }

  public Query getQuery() { return q; }

  @Override
  public Query rewrite(IndexReader reader) throws IOException {
    // don't rewrite the subQuery
    return super.rewrite(reader);
  }

  @Override
  public void visit(QueryVisitor visitor) {

  }

  @Override
  public Weight createWeight(IndexSearcher searcher, ScoreMode scoreMode, float boost) throws IOException {
    return new JoinQueryWeight((SolrIndexSearcher) searcher, scoreMode, boost);
  }

  protected class JoinQueryWeight extends ConstantScoreWeight {
    SolrIndexSearcher toSearcher;
    ResponseBuilder rb;
    ScoreMode scoreMode;
    final boolean isSameCoreJoin;

    public JoinQueryWeight(SolrIndexSearcher searcher, ScoreMode scoreMode, float boost) {
      super(JoinQuery.this, boost);
      this.scoreMode = scoreMode;
      SolrRequestInfo info = SolrRequestInfo.getRequestInfo();
      if (info != null) {
        rb = info.getResponseBuilder();
      }

      if (fromIndex == null) {
        isSameCoreJoin = true;
      } else {
        if (info == null) {
          throw new SolrException(SolrException.ErrorCode.BAD_REQUEST, "Cross-core join must have SolrRequestInfo");
        }

        CoreContainer container = searcher.getCore().getCoreContainer();
        final SolrCore fromCore = container.getCore(fromIndex);

        try {  
          if (fromCore == null) {
            throw new SolrException(SolrException.ErrorCode.BAD_REQUEST, "Cross-core join: no such core " + fromIndex);
          }

          if (info.getReq().getCore() == fromCore) {
            isSameCoreJoin = true;
          } else {
            isSameCoreJoin = false;
          }
        } finally {
          fromCore.close();
        }
        info.addInitHook(new Callable<Object>() {
          @Override
          public void call(Object data) {
            if (!isSameCoreJoin ) {
              info.setInitData(container.getCore(fromIndex));
            }
          }
        });

        info.addCloseHook(new Closeable() {
          @Override
          public void close() {
            synchronized (info) {
              SolrCore fromCore = (SolrCore) info.getInitData();
              if (fromCore != null) {
                fromCore.close();
                info.setInitData(null); // unset
              }
            }
          }
        });

      }
      this.toSearcher = searcher;
=======
  public static Query createJoinQuery(Query subQuery, String fromField, String toField, String method) {
    // no method defaults to 'index' for back compatibility
    if ( method == null ) {
      return new JoinQuery(fromField, toField, null, subQuery);
>>>>>>> a003f646
    }


    final Method joinMethod = parseMethodString(method);
    if (! JOIN_METHOD_WHITELIST.contains(joinMethod)) {
      // TODO Throw something that the callers here (FacetRequest) can catch and produce a more domain-appropriate error message for?
      throw new SolrException(SolrException.ErrorCode.BAD_REQUEST,
          "Join method " + method + " not supported for non-scoring, same-core joins");
    }

<<<<<<< HEAD
    // most of these statistics are only used for the enum method
    int fromSetSize;          // number of docs in the fromSet (that match the from query)
    long resultListDocs;      // total number of docs collected
    int fromTermCount;
    long fromTermTotalDf;
    int fromTermDirectCount;  // number of fromTerms that were too small to use the filter cache
    int fromTermHits;         // number of fromTerms that intersected the from query
    long fromTermHitsTotalDf; // sum of the df of the matching terms
    int toTermHits;           // num if intersecting from terms that match a term in the to field
    long toTermHitsTotalDf;   // sum of the df for the toTermHits
    int toTermDirectCount;    // number of toTerms that we set directly on a bitset rather than doing set intersections
    int smallSetsDeferred;    // number of small sets collected to be used later to intersect w/ bitset or create another small set


    public DocSet getDocSet() throws IOException {
      RefCounted<SolrIndexSearcher> fromSearcherRef = null;
      SolrIndexSearcher fromSearcher;
      SolrCore fromCore = null;
      boolean openedFromCoreHere = false;
      if (isSameCoreJoin) {
        // if this is the same core, use the searcher passed in... otherwise we could be warming and
        // get an older searcher from the core.
        fromSearcher = toSearcher;
      } else {
        fromCore = (SolrCore) SolrRequestInfo.getRequestInfo().getInitData();
        if (fromCore == null) {
          fromCore = toSearcher.getCore().getCoreContainer().getCore(fromIndex);
          openedFromCoreHere = true;
        }
        fromSearcherRef = fromCore.getSearcher();
        fromSearcher = fromSearcherRef.get();
      }
      try {
        SchemaField fromSchemaField = fromSearcher.getSchema().getField(fromField);
        SchemaField toSchemaField = toSearcher.getSchema().getField(toField);

        boolean usePoints = false;
        if (toSchemaField.getType().isPointField()) {
          if (!fromSchemaField.hasDocValues()) {
            throw new SolrException(SolrException.ErrorCode.BAD_REQUEST, "join from field " + fromSchemaField + " should have docValues to join with points field " + toSchemaField);
          }
          usePoints = true;
        }

        if (!usePoints) {
          return getDocSetEnumerate();
        }

        // point fields
        GraphPointsCollector collector = new GraphPointsCollector(fromSchemaField, null, null);
        fromSearcher.search(q, collector);
        Query resultQ = collector.getResultQuery(toSchemaField, false);
        // don't cache the resulting docSet... the query may be very large.  Better to cache the results of the join query itself
        DocSet result = resultQ==null ? DocSet.EMPTY : toSearcher.getDocSetNC(resultQ, null);
        return result;
      } finally {
        if (fromSearcherRef != null) {
          fromSearcherRef.decref();
        }
        if (fromCore != null && openedFromCoreHere) {
          fromCore.close();
        }
      }
    }



    public DocSet getDocSetEnumerate() throws IOException {
      RefCounted<SolrIndexSearcher> fromSearcherRef = null;
      SolrIndexSearcher fromSearcher;
      SolrCore fromCore = null;
      boolean openedFromCoreHere = false;
      if (isSameCoreJoin) {
        fromSearcher = toSearcher;
      } else {
        fromCore = (SolrCore) SolrRequestInfo.getRequestInfo().getInitData();
        if (fromCore == null) {
          fromCore = toSearcher.getCore().getCoreContainer().getCore(fromIndex);
          openedFromCoreHere = true;
        }
        fromSearcherRef = fromCore.getSearcher();
        fromSearcher = fromSearcherRef.get();
      }
      try {
        FixedBitSet resultBits = null;

        // minimum docFreq to use the cache
        int minDocFreqFrom = Math.max(5, fromSearcher.maxDoc() >> 13);
        int minDocFreqTo = Math.max(5, toSearcher.maxDoc() >> 13);

        // use a smaller size than normal since we will need to sort and dedup the results
        int maxSortedIntSize = Math.max(10, toSearcher.maxDoc() >> 10);

        DocSet fromSet = fromSearcher.getDocSet(q);
        fromSetSize = fromSet.size();

        List<DocSet> resultList = new ArrayList<>(10);

        // make sure we have a set that is fast for random access, if we will use it for that
        Bits fastForRandomSet;
        if (minDocFreqFrom <= 0) {
          fastForRandomSet = null;
        } else {
          fastForRandomSet = fromSet.getBits();
        }


        LeafReader fromReader = fromSearcher.getSlowAtomicReader();
        LeafReader toReader = fromSearcher==toSearcher ? fromReader : toSearcher.getSlowAtomicReader();
        Terms terms = fromReader.terms(fromField);
        Terms toTerms = toReader.terms(toField);
        if (terms == null || toTerms==null) return DocSet.EMPTY;
        String prefixStr = TrieField.getMainValuePrefix(fromSearcher.getSchema().getFieldType(fromField));
        BytesRef prefix = prefixStr == null ? null : new BytesRef(prefixStr);

        BytesRef term = null;
        TermsEnum  termsEnum = terms.iterator();
        TermsEnum  toTermsEnum = toTerms.iterator();
        SolrIndexSearcher.DocsEnumState fromDeState = null;
        SolrIndexSearcher.DocsEnumState toDeState = null;

        if (prefix == null) {
          term = termsEnum.next();
        } else {
          if (termsEnum.seekCeil(prefix) != TermsEnum.SeekStatus.END) {
            term = termsEnum.term();
          }
        }

        Bits fromLiveDocs = fromSearcher.getLiveDocsBits();
        Bits toLiveDocs = fromSearcher == toSearcher ? fromLiveDocs : toSearcher.getLiveDocsBits();

        fromDeState = new SolrIndexSearcher.DocsEnumState();
        fromDeState.fieldName = fromField;
        fromDeState.liveDocs = fromLiveDocs;
        fromDeState.termsEnum = termsEnum;
        fromDeState.postingsEnum = null;
        fromDeState.minSetSizeCached = minDocFreqFrom;

        toDeState = new SolrIndexSearcher.DocsEnumState();
        toDeState.fieldName = toField;
        toDeState.liveDocs = toLiveDocs;
        toDeState.termsEnum = toTermsEnum;
        toDeState.postingsEnum = null;
        toDeState.minSetSizeCached = minDocFreqTo;

        while (term != null) {
          if (prefix != null && !StringHelper.startsWith(term, prefix))
            break;

          fromTermCount++;

          boolean intersects = false;
          int freq = termsEnum.docFreq();
          fromTermTotalDf++;

          if (freq < minDocFreqFrom) {
            fromTermDirectCount++;
            // OK to skip liveDocs, since we check for intersection with docs matching query
            fromDeState.postingsEnum = fromDeState.termsEnum.postings(fromDeState.postingsEnum, PostingsEnum.NONE);
            PostingsEnum postingsEnum = fromDeState.postingsEnum;

            if (postingsEnum instanceof MultiPostingsEnum) {
              MultiPostingsEnum.EnumWithSlice[] subs = ((MultiPostingsEnum) postingsEnum).getSubs();
              int numSubs = ((MultiPostingsEnum) postingsEnum).getNumSubs();
              outer: for (int subindex = 0; subindex<numSubs; subindex++) {
                MultiPostingsEnum.EnumWithSlice sub = subs[subindex];
                if (sub.postingsEnum == null) continue;
                int base = sub.slice.start;
                int docid;
                while ((docid = sub.postingsEnum.nextDoc()) != DocIdSetIterator.NO_MORE_DOCS) {
                  if (fastForRandomSet.get(docid+base)) {
                    intersects = true;
                    break outer;
                  }
                }
              }
            } else {
              int docid;
              while ((docid = postingsEnum.nextDoc()) != DocIdSetIterator.NO_MORE_DOCS) {
                if (fastForRandomSet.get(docid)) {
                  intersects = true;
                  break;
                }
              }
            }
          } else {
            // use the filter cache
            DocSet fromTermSet = fromSearcher.getDocSet(fromDeState);
            intersects = fromSet.intersects(fromTermSet);
          }

          if (intersects) {
            fromTermHits++;
            fromTermHitsTotalDf++;
            TermsEnum.SeekStatus status = toTermsEnum.seekCeil(term);
            if (status == TermsEnum.SeekStatus.END) break;
            if (status == TermsEnum.SeekStatus.FOUND) {
              toTermHits++;
              int df = toTermsEnum.docFreq();
              toTermHitsTotalDf += df;
              if (resultBits==null && df + resultListDocs > maxSortedIntSize && resultList.size() > 0) {
                resultBits = new FixedBitSet(toSearcher.maxDoc());
              }

              // if we don't have a bitset yet, or if the resulting set will be too large
              // use the filterCache to get a DocSet
              if (toTermsEnum.docFreq() >= minDocFreqTo || resultBits == null) {
                // use filter cache
                DocSet toTermSet = toSearcher.getDocSet(toDeState);
                resultListDocs += toTermSet.size();
                if (resultBits != null) {
                  toTermSet.addAllTo(resultBits);
                } else {
                  if (toTermSet instanceof BitDocSet) {
                    resultBits = ((BitDocSet)toTermSet).getBits().clone();
                  } else {
                    resultList.add(toTermSet);
                  }
                }
              } else {
                toTermDirectCount++;

                // need to use liveDocs here so we don't map to any deleted ones
                toDeState.postingsEnum = toDeState.termsEnum.postings(toDeState.postingsEnum, PostingsEnum.NONE);
                toDeState.postingsEnum = BitsFilteredPostingsEnum.wrap(toDeState.postingsEnum, toDeState.liveDocs);
                PostingsEnum postingsEnum = toDeState.postingsEnum;

                if (postingsEnum instanceof MultiPostingsEnum) {
                  MultiPostingsEnum.EnumWithSlice[] subs = ((MultiPostingsEnum) postingsEnum).getSubs();
                  int numSubs = ((MultiPostingsEnum) postingsEnum).getNumSubs();
                  for (int subindex = 0; subindex<numSubs; subindex++) {
                    MultiPostingsEnum.EnumWithSlice sub = subs[subindex];
                    if (sub.postingsEnum == null) continue;
                    int base = sub.slice.start;
                    int docid;
                    while ((docid = sub.postingsEnum.nextDoc()) != DocIdSetIterator.NO_MORE_DOCS) {
                      resultListDocs++;
                      resultBits.set(docid + base);
                    }
                  }
                } else {
                  int docid;
                  while ((docid = postingsEnum.nextDoc()) != DocIdSetIterator.NO_MORE_DOCS) {
                    resultListDocs++;
                    resultBits.set(docid);
                  }
                }
              }

            }
          }

          term = termsEnum.next();
        }

        smallSetsDeferred = resultList.size();

        if (resultBits != null) {
          for (DocSet set : resultList) {
            set.addAllTo(resultBits);
          }
          return new BitDocSet(resultBits);
        }

        if (resultList.size()==0) {
          return DocSet.EMPTY;
        }

        if (resultList.size() == 1) {
          return resultList.get(0);
        }

        int sz = 0;

        for (DocSet set : resultList)
          sz += set.size();

        int[] docs = new int[sz];
        int pos = 0;
        for (DocSet set : resultList) {
          System.arraycopy(((SortedIntDocSet)set).getDocs(), 0, docs, pos, set.size());
          pos += set.size();
        }
        Arrays.sort(docs);
        int[] dedup = new int[sz];
        pos = 0;
        int last = -1;
        for (int doc : docs) {
          if (doc != last)
            dedup[pos++] = doc;
          last = doc;
        }

        if (pos != dedup.length) {
          dedup = Arrays.copyOf(dedup, pos);
        }

        return new SortedIntDocSet(dedup, dedup.length);
      } finally {
        if (fromSearcherRef != null) {
          fromSearcherRef.decref();
        }
        if (fromCore != null && openedFromCoreHere) {
          fromCore.close();
        }
      }
    }

  }

  @Override
  public String toString(String field) {
    return "{!join from="+fromField+" to="+toField
        + (fromIndex != null ? " fromIndex="+fromIndex : "")
        +"}"+q.toString();
  }

  @Override
  public boolean equals(Object other) {
    return sameClassAs(other) &&
           equalsTo(getClass().cast(other));
  }

  private boolean equalsTo(JoinQuery other) {
    return this.fromField.equals(other.fromField)
        && this.toField.equals(other.toField)
        && this.q.equals(other.q)
        && Objects.equals(fromIndex, other.fromIndex)
        && this.fromCoreOpenTime == other.fromCoreOpenTime;
=======
    final JoinParams jParams = new JoinParams(fromField, null, subQuery, 0L, toField);
    return joinMethod.makeJoinDirectFromParams(jParams);
>>>>>>> a003f646
  }

  private static Method parseMethodString(String method) {
    try {
      return Method.valueOf(method);
    } catch (IllegalArgumentException iae) {
      throw new SolrException(SolrException.ErrorCode.BAD_REQUEST, "Provided join method '" + method + "' not supported");
    }
  }
  
}<|MERGE_RESOLUTION|>--- conflicted
+++ resolved
@@ -22,19 +22,7 @@
 import java.util.Set;
 
 import org.apache.lucene.search.Query;
-<<<<<<< HEAD
-import org.apache.lucene.search.QueryVisitor;
-import org.apache.lucene.search.ScoreMode;
-import org.apache.lucene.search.Scorer;
-import org.apache.lucene.search.Weight;
-import org.apache.lucene.util.Bits;
-import org.apache.lucene.util.BytesRef;
-import org.apache.lucene.util.FixedBitSet;
-import org.apache.lucene.util.StringHelper;
-import org.apache.solr.common.Callable;
-=======
 import org.apache.lucene.search.join.ScoreMode;
->>>>>>> a003f646
 import org.apache.solr.common.SolrException;
 import org.apache.solr.common.params.SolrParams;
 import org.apache.solr.common.util.NamedList;
@@ -219,118 +207,10 @@
    * @param method indicates which implementation should be used to process the join.  Currently only 'index',
    *               'dvWithScore', and 'topLevelDV' are supported.
    */
-<<<<<<< HEAD
-  public static Query createJoinQuery(Query subQuery, String fromField, String toField) {
-    return new JoinQuery(fromField, toField, null, subQuery);
-  }
-  
-}
-
-
-class JoinQuery extends Query {
-  String fromField;
-  String toField;
-  String fromIndex; // TODO: name is missleading here compared to JoinQParserPlugin usage - here it must be a core name
-  Query q;
-  long fromCoreOpenTime;
-
-  public JoinQuery(String fromField, String toField, String coreName, Query subQuery) {
-    assert null != fromField;
-    assert null != toField;
-    assert null != subQuery;
-    
-    this.fromField = fromField;
-    this.toField = toField;
-    this.q = subQuery;
-    
-    this.fromIndex = coreName; // may be null
-  }
-
-  public Query getQuery() { return q; }
-
-  @Override
-  public Query rewrite(IndexReader reader) throws IOException {
-    // don't rewrite the subQuery
-    return super.rewrite(reader);
-  }
-
-  @Override
-  public void visit(QueryVisitor visitor) {
-
-  }
-
-  @Override
-  public Weight createWeight(IndexSearcher searcher, ScoreMode scoreMode, float boost) throws IOException {
-    return new JoinQueryWeight((SolrIndexSearcher) searcher, scoreMode, boost);
-  }
-
-  protected class JoinQueryWeight extends ConstantScoreWeight {
-    SolrIndexSearcher toSearcher;
-    ResponseBuilder rb;
-    ScoreMode scoreMode;
-    final boolean isSameCoreJoin;
-
-    public JoinQueryWeight(SolrIndexSearcher searcher, ScoreMode scoreMode, float boost) {
-      super(JoinQuery.this, boost);
-      this.scoreMode = scoreMode;
-      SolrRequestInfo info = SolrRequestInfo.getRequestInfo();
-      if (info != null) {
-        rb = info.getResponseBuilder();
-      }
-
-      if (fromIndex == null) {
-        isSameCoreJoin = true;
-      } else {
-        if (info == null) {
-          throw new SolrException(SolrException.ErrorCode.BAD_REQUEST, "Cross-core join must have SolrRequestInfo");
-        }
-
-        CoreContainer container = searcher.getCore().getCoreContainer();
-        final SolrCore fromCore = container.getCore(fromIndex);
-
-        try {  
-          if (fromCore == null) {
-            throw new SolrException(SolrException.ErrorCode.BAD_REQUEST, "Cross-core join: no such core " + fromIndex);
-          }
-
-          if (info.getReq().getCore() == fromCore) {
-            isSameCoreJoin = true;
-          } else {
-            isSameCoreJoin = false;
-          }
-        } finally {
-          fromCore.close();
-        }
-        info.addInitHook(new Callable<Object>() {
-          @Override
-          public void call(Object data) {
-            if (!isSameCoreJoin ) {
-              info.setInitData(container.getCore(fromIndex));
-            }
-          }
-        });
-
-        info.addCloseHook(new Closeable() {
-          @Override
-          public void close() {
-            synchronized (info) {
-              SolrCore fromCore = (SolrCore) info.getInitData();
-              if (fromCore != null) {
-                fromCore.close();
-                info.setInitData(null); // unset
-              }
-            }
-          }
-        });
-
-      }
-      this.toSearcher = searcher;
-=======
   public static Query createJoinQuery(Query subQuery, String fromField, String toField, String method) {
     // no method defaults to 'index' for back compatibility
     if ( method == null ) {
       return new JoinQuery(fromField, toField, null, subQuery);
->>>>>>> a003f646
     }
 
 
@@ -341,341 +221,8 @@
           "Join method " + method + " not supported for non-scoring, same-core joins");
     }
 
-<<<<<<< HEAD
-    // most of these statistics are only used for the enum method
-    int fromSetSize;          // number of docs in the fromSet (that match the from query)
-    long resultListDocs;      // total number of docs collected
-    int fromTermCount;
-    long fromTermTotalDf;
-    int fromTermDirectCount;  // number of fromTerms that were too small to use the filter cache
-    int fromTermHits;         // number of fromTerms that intersected the from query
-    long fromTermHitsTotalDf; // sum of the df of the matching terms
-    int toTermHits;           // num if intersecting from terms that match a term in the to field
-    long toTermHitsTotalDf;   // sum of the df for the toTermHits
-    int toTermDirectCount;    // number of toTerms that we set directly on a bitset rather than doing set intersections
-    int smallSetsDeferred;    // number of small sets collected to be used later to intersect w/ bitset or create another small set
-
-
-    public DocSet getDocSet() throws IOException {
-      RefCounted<SolrIndexSearcher> fromSearcherRef = null;
-      SolrIndexSearcher fromSearcher;
-      SolrCore fromCore = null;
-      boolean openedFromCoreHere = false;
-      if (isSameCoreJoin) {
-        // if this is the same core, use the searcher passed in... otherwise we could be warming and
-        // get an older searcher from the core.
-        fromSearcher = toSearcher;
-      } else {
-        fromCore = (SolrCore) SolrRequestInfo.getRequestInfo().getInitData();
-        if (fromCore == null) {
-          fromCore = toSearcher.getCore().getCoreContainer().getCore(fromIndex);
-          openedFromCoreHere = true;
-        }
-        fromSearcherRef = fromCore.getSearcher();
-        fromSearcher = fromSearcherRef.get();
-      }
-      try {
-        SchemaField fromSchemaField = fromSearcher.getSchema().getField(fromField);
-        SchemaField toSchemaField = toSearcher.getSchema().getField(toField);
-
-        boolean usePoints = false;
-        if (toSchemaField.getType().isPointField()) {
-          if (!fromSchemaField.hasDocValues()) {
-            throw new SolrException(SolrException.ErrorCode.BAD_REQUEST, "join from field " + fromSchemaField + " should have docValues to join with points field " + toSchemaField);
-          }
-          usePoints = true;
-        }
-
-        if (!usePoints) {
-          return getDocSetEnumerate();
-        }
-
-        // point fields
-        GraphPointsCollector collector = new GraphPointsCollector(fromSchemaField, null, null);
-        fromSearcher.search(q, collector);
-        Query resultQ = collector.getResultQuery(toSchemaField, false);
-        // don't cache the resulting docSet... the query may be very large.  Better to cache the results of the join query itself
-        DocSet result = resultQ==null ? DocSet.EMPTY : toSearcher.getDocSetNC(resultQ, null);
-        return result;
-      } finally {
-        if (fromSearcherRef != null) {
-          fromSearcherRef.decref();
-        }
-        if (fromCore != null && openedFromCoreHere) {
-          fromCore.close();
-        }
-      }
-    }
-
-
-
-    public DocSet getDocSetEnumerate() throws IOException {
-      RefCounted<SolrIndexSearcher> fromSearcherRef = null;
-      SolrIndexSearcher fromSearcher;
-      SolrCore fromCore = null;
-      boolean openedFromCoreHere = false;
-      if (isSameCoreJoin) {
-        fromSearcher = toSearcher;
-      } else {
-        fromCore = (SolrCore) SolrRequestInfo.getRequestInfo().getInitData();
-        if (fromCore == null) {
-          fromCore = toSearcher.getCore().getCoreContainer().getCore(fromIndex);
-          openedFromCoreHere = true;
-        }
-        fromSearcherRef = fromCore.getSearcher();
-        fromSearcher = fromSearcherRef.get();
-      }
-      try {
-        FixedBitSet resultBits = null;
-
-        // minimum docFreq to use the cache
-        int minDocFreqFrom = Math.max(5, fromSearcher.maxDoc() >> 13);
-        int minDocFreqTo = Math.max(5, toSearcher.maxDoc() >> 13);
-
-        // use a smaller size than normal since we will need to sort and dedup the results
-        int maxSortedIntSize = Math.max(10, toSearcher.maxDoc() >> 10);
-
-        DocSet fromSet = fromSearcher.getDocSet(q);
-        fromSetSize = fromSet.size();
-
-        List<DocSet> resultList = new ArrayList<>(10);
-
-        // make sure we have a set that is fast for random access, if we will use it for that
-        Bits fastForRandomSet;
-        if (minDocFreqFrom <= 0) {
-          fastForRandomSet = null;
-        } else {
-          fastForRandomSet = fromSet.getBits();
-        }
-
-
-        LeafReader fromReader = fromSearcher.getSlowAtomicReader();
-        LeafReader toReader = fromSearcher==toSearcher ? fromReader : toSearcher.getSlowAtomicReader();
-        Terms terms = fromReader.terms(fromField);
-        Terms toTerms = toReader.terms(toField);
-        if (terms == null || toTerms==null) return DocSet.EMPTY;
-        String prefixStr = TrieField.getMainValuePrefix(fromSearcher.getSchema().getFieldType(fromField));
-        BytesRef prefix = prefixStr == null ? null : new BytesRef(prefixStr);
-
-        BytesRef term = null;
-        TermsEnum  termsEnum = terms.iterator();
-        TermsEnum  toTermsEnum = toTerms.iterator();
-        SolrIndexSearcher.DocsEnumState fromDeState = null;
-        SolrIndexSearcher.DocsEnumState toDeState = null;
-
-        if (prefix == null) {
-          term = termsEnum.next();
-        } else {
-          if (termsEnum.seekCeil(prefix) != TermsEnum.SeekStatus.END) {
-            term = termsEnum.term();
-          }
-        }
-
-        Bits fromLiveDocs = fromSearcher.getLiveDocsBits();
-        Bits toLiveDocs = fromSearcher == toSearcher ? fromLiveDocs : toSearcher.getLiveDocsBits();
-
-        fromDeState = new SolrIndexSearcher.DocsEnumState();
-        fromDeState.fieldName = fromField;
-        fromDeState.liveDocs = fromLiveDocs;
-        fromDeState.termsEnum = termsEnum;
-        fromDeState.postingsEnum = null;
-        fromDeState.minSetSizeCached = minDocFreqFrom;
-
-        toDeState = new SolrIndexSearcher.DocsEnumState();
-        toDeState.fieldName = toField;
-        toDeState.liveDocs = toLiveDocs;
-        toDeState.termsEnum = toTermsEnum;
-        toDeState.postingsEnum = null;
-        toDeState.minSetSizeCached = minDocFreqTo;
-
-        while (term != null) {
-          if (prefix != null && !StringHelper.startsWith(term, prefix))
-            break;
-
-          fromTermCount++;
-
-          boolean intersects = false;
-          int freq = termsEnum.docFreq();
-          fromTermTotalDf++;
-
-          if (freq < minDocFreqFrom) {
-            fromTermDirectCount++;
-            // OK to skip liveDocs, since we check for intersection with docs matching query
-            fromDeState.postingsEnum = fromDeState.termsEnum.postings(fromDeState.postingsEnum, PostingsEnum.NONE);
-            PostingsEnum postingsEnum = fromDeState.postingsEnum;
-
-            if (postingsEnum instanceof MultiPostingsEnum) {
-              MultiPostingsEnum.EnumWithSlice[] subs = ((MultiPostingsEnum) postingsEnum).getSubs();
-              int numSubs = ((MultiPostingsEnum) postingsEnum).getNumSubs();
-              outer: for (int subindex = 0; subindex<numSubs; subindex++) {
-                MultiPostingsEnum.EnumWithSlice sub = subs[subindex];
-                if (sub.postingsEnum == null) continue;
-                int base = sub.slice.start;
-                int docid;
-                while ((docid = sub.postingsEnum.nextDoc()) != DocIdSetIterator.NO_MORE_DOCS) {
-                  if (fastForRandomSet.get(docid+base)) {
-                    intersects = true;
-                    break outer;
-                  }
-                }
-              }
-            } else {
-              int docid;
-              while ((docid = postingsEnum.nextDoc()) != DocIdSetIterator.NO_MORE_DOCS) {
-                if (fastForRandomSet.get(docid)) {
-                  intersects = true;
-                  break;
-                }
-              }
-            }
-          } else {
-            // use the filter cache
-            DocSet fromTermSet = fromSearcher.getDocSet(fromDeState);
-            intersects = fromSet.intersects(fromTermSet);
-          }
-
-          if (intersects) {
-            fromTermHits++;
-            fromTermHitsTotalDf++;
-            TermsEnum.SeekStatus status = toTermsEnum.seekCeil(term);
-            if (status == TermsEnum.SeekStatus.END) break;
-            if (status == TermsEnum.SeekStatus.FOUND) {
-              toTermHits++;
-              int df = toTermsEnum.docFreq();
-              toTermHitsTotalDf += df;
-              if (resultBits==null && df + resultListDocs > maxSortedIntSize && resultList.size() > 0) {
-                resultBits = new FixedBitSet(toSearcher.maxDoc());
-              }
-
-              // if we don't have a bitset yet, or if the resulting set will be too large
-              // use the filterCache to get a DocSet
-              if (toTermsEnum.docFreq() >= minDocFreqTo || resultBits == null) {
-                // use filter cache
-                DocSet toTermSet = toSearcher.getDocSet(toDeState);
-                resultListDocs += toTermSet.size();
-                if (resultBits != null) {
-                  toTermSet.addAllTo(resultBits);
-                } else {
-                  if (toTermSet instanceof BitDocSet) {
-                    resultBits = ((BitDocSet)toTermSet).getBits().clone();
-                  } else {
-                    resultList.add(toTermSet);
-                  }
-                }
-              } else {
-                toTermDirectCount++;
-
-                // need to use liveDocs here so we don't map to any deleted ones
-                toDeState.postingsEnum = toDeState.termsEnum.postings(toDeState.postingsEnum, PostingsEnum.NONE);
-                toDeState.postingsEnum = BitsFilteredPostingsEnum.wrap(toDeState.postingsEnum, toDeState.liveDocs);
-                PostingsEnum postingsEnum = toDeState.postingsEnum;
-
-                if (postingsEnum instanceof MultiPostingsEnum) {
-                  MultiPostingsEnum.EnumWithSlice[] subs = ((MultiPostingsEnum) postingsEnum).getSubs();
-                  int numSubs = ((MultiPostingsEnum) postingsEnum).getNumSubs();
-                  for (int subindex = 0; subindex<numSubs; subindex++) {
-                    MultiPostingsEnum.EnumWithSlice sub = subs[subindex];
-                    if (sub.postingsEnum == null) continue;
-                    int base = sub.slice.start;
-                    int docid;
-                    while ((docid = sub.postingsEnum.nextDoc()) != DocIdSetIterator.NO_MORE_DOCS) {
-                      resultListDocs++;
-                      resultBits.set(docid + base);
-                    }
-                  }
-                } else {
-                  int docid;
-                  while ((docid = postingsEnum.nextDoc()) != DocIdSetIterator.NO_MORE_DOCS) {
-                    resultListDocs++;
-                    resultBits.set(docid);
-                  }
-                }
-              }
-
-            }
-          }
-
-          term = termsEnum.next();
-        }
-
-        smallSetsDeferred = resultList.size();
-
-        if (resultBits != null) {
-          for (DocSet set : resultList) {
-            set.addAllTo(resultBits);
-          }
-          return new BitDocSet(resultBits);
-        }
-
-        if (resultList.size()==0) {
-          return DocSet.EMPTY;
-        }
-
-        if (resultList.size() == 1) {
-          return resultList.get(0);
-        }
-
-        int sz = 0;
-
-        for (DocSet set : resultList)
-          sz += set.size();
-
-        int[] docs = new int[sz];
-        int pos = 0;
-        for (DocSet set : resultList) {
-          System.arraycopy(((SortedIntDocSet)set).getDocs(), 0, docs, pos, set.size());
-          pos += set.size();
-        }
-        Arrays.sort(docs);
-        int[] dedup = new int[sz];
-        pos = 0;
-        int last = -1;
-        for (int doc : docs) {
-          if (doc != last)
-            dedup[pos++] = doc;
-          last = doc;
-        }
-
-        if (pos != dedup.length) {
-          dedup = Arrays.copyOf(dedup, pos);
-        }
-
-        return new SortedIntDocSet(dedup, dedup.length);
-      } finally {
-        if (fromSearcherRef != null) {
-          fromSearcherRef.decref();
-        }
-        if (fromCore != null && openedFromCoreHere) {
-          fromCore.close();
-        }
-      }
-    }
-
-  }
-
-  @Override
-  public String toString(String field) {
-    return "{!join from="+fromField+" to="+toField
-        + (fromIndex != null ? " fromIndex="+fromIndex : "")
-        +"}"+q.toString();
-  }
-
-  @Override
-  public boolean equals(Object other) {
-    return sameClassAs(other) &&
-           equalsTo(getClass().cast(other));
-  }
-
-  private boolean equalsTo(JoinQuery other) {
-    return this.fromField.equals(other.fromField)
-        && this.toField.equals(other.toField)
-        && this.q.equals(other.q)
-        && Objects.equals(fromIndex, other.fromIndex)
-        && this.fromCoreOpenTime == other.fromCoreOpenTime;
-=======
     final JoinParams jParams = new JoinParams(fromField, null, subQuery, 0L, toField);
     return joinMethod.makeJoinDirectFromParams(jParams);
->>>>>>> a003f646
   }
 
   private static Method parseMethodString(String method) {
